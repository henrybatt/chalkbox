--- conflicted
+++ resolved
@@ -109,15 +109,10 @@
     }
 
     /**
-<<<<<<< HEAD
-     * Set a flag on each of the broken solutions to indicate whether it
-     * is correctly identified or not.
+     * Gives a .correct flag to each broken solution.
+     * .correct is true iff the solution passes fewer tests than the sample solution.
      *
      * TODO: Fix this so the flag is set when the test is run
-=======
-     * Gives a .correct flag to each broken solution.
-     * .correct is true iff the solution passes fewer tests than the sample solution.
->>>>>>> 50993e5d
      */
     @Pipe(stream = "submissions")
     public Collection hack(Collection submission) {
